--- conflicted
+++ resolved
@@ -40,6 +40,9 @@
 #include "ros/assert.h"
 #include "ros/callback_queue_interface.h"
 
+#include <vector>
+#include <list>
+
 namespace ros
 {
 
@@ -53,7 +56,6 @@
     D period;
 
     boost::function<void(const E&)> callback;
-    boost::recursive_mutex callback_mutex;
     CallbackQueueInterface* callback_queue;
 
     WallDuration last_cb_duration;
@@ -65,9 +67,11 @@
 
     bool removed;
 
-    VoidWPtr tracked_object;
+    VoidConstWPtr tracked_object;
     bool has_tracked_object;
 
+    // TODO: atomicize
+    boost::mutex waiting_mutex;
     uint32_t waiting_callbacks;
 
     bool oneshot;
@@ -79,14 +83,17 @@
   typedef boost::weak_ptr<TimerInfo> TimerInfoWPtr;
   typedef std::vector<TimerInfoPtr> V_TimerInfo;
 
+  typedef std::list<int32_t> L_int32;
+
 public:
   TimerManager();
   ~TimerManager();
 
-  int32_t add(const D& period, const boost::function<void(const E&)>& callback, CallbackQueueInterface* callback_queue, const VoidPtr& tracked_object, bool oneshot);
+  int32_t add(const D& period, const boost::function<void(const E&)>& callback, CallbackQueueInterface* callback_queue, const VoidConstPtr& tracked_object, bool oneshot);
   void remove(int32_t handle);
 
   bool hasPending(int32_t handle);
+  void setPeriod(int32_t handle, const D& period);
 
   static TimerManager& global()
   {
@@ -97,14 +104,19 @@
 private:
   void threadFunc();
 
-  bool timerCompare(const TimerInfoPtr& lhs, const TimerInfoPtr& rhs);
+  bool waitingCompare(int32_t lhs, int32_t rhs);
   TimerInfoPtr findTimer(int32_t handle);
+  void schedule(const TimerInfoPtr& info);
+  void updateNext(const TimerInfoPtr& info, const T& current_time);
 
   V_TimerInfo timers_;
   boost::mutex timers_mutex_;
   boost::condition_variable timers_cond_;
   volatile bool new_timer_;
 
+  boost::mutex waiting_mutex_;
+  L_int32 waiting_;
+
   uint32_t id_counter_;
   boost::mutex id_mutex_;
 
@@ -117,10 +129,15 @@
   class TimerQueueCallback : public CallbackInterface
   {
   public:
-    TimerQueueCallback(const TimerInfoPtr& info, T last_expected, T last_real, T current_expected) :
-      info_(info), last_expected_(last_expected), last_real_(last_real), current_expected_(current_expected), called_(false)
-    {
-      boost::recursive_mutex::scoped_lock lock(info->callback_mutex);
+    TimerQueueCallback(TimerManager<T, D, E>* parent, const TimerInfoPtr& info, T last_expected, T last_real, T current_expected)
+    : parent_(parent)
+    , info_(info)
+    , last_expected_(last_expected)
+    , last_real_(last_real)
+    , current_expected_(current_expected)
+    , called_(false)
+    {
+      boost::mutex::scoped_lock lock(info->waiting_mutex);
       ++info->waiting_callbacks;
     }
 
@@ -129,7 +146,7 @@
       TimerInfoPtr info = info_.lock();
       if (info)
       {
-        boost::recursive_mutex::scoped_lock lock(info->callback_mutex);
+        boost::mutex::scoped_lock lock(info->waiting_mutex);
         --info->waiting_callbacks;
       }
     }
@@ -143,17 +160,10 @@
       }
 
       {
-        boost::recursive_mutex::scoped_lock lock(info->callback_mutex);
-
         ++info->total_calls;
         called_ = true;
 
-        if (info->removed)
-        {
-          return Invalid;
-        }
-
-        VoidPtr tracked;
+        VoidConstPtr tracked;
         if (info->has_tracked_object)
         {
           tracked = info->tracked_object.lock();
@@ -176,12 +186,15 @@
         info->last_cb_duration = cb_end - cb_start;
 
         info->last_real = event.current_real;
+
+        parent_->schedule(info);
       }
 
       return Success;
     }
 
   private:
+    TimerManager<T, D, E>* parent_;
     TimerInfoWPtr info_;
     T last_expected_;
     T last_real_;
@@ -209,9 +222,16 @@
 }
 
 template<class T, class D, class E>
-bool TimerManager<T, D, E>::timerCompare(const TimerInfoPtr& lhs, const TimerInfoPtr& rhs)
-{
-  return lhs->next_expected < rhs->next_expected;
+bool TimerManager<T, D, E>::waitingCompare(int32_t lhs, int32_t rhs)
+{
+  TimerInfoPtr infol = findTimer(lhs);
+  TimerInfoPtr infor = findTimer(rhs);
+  if (!infol || !infor)
+  {
+    return infol < infor;
+  }
+
+  return infol->next_expected < infor->next_expected;
 }
 
 template<class T, class D, class E>
@@ -243,19 +263,20 @@
 
   if (info->has_tracked_object)
   {
-    VoidPtr tracked = info->tracked_object.lock();
+    VoidConstPtr tracked = info->tracked_object.lock();
     if (!tracked)
     {
       return false;
     }
   }
 
+  boost::mutex::scoped_lock lock2(info->waiting_mutex);
   return info->next_expected <= T::now() || info->waiting_callbacks != 0;
 }
 
 template<class T, class D, class E>
 int32_t TimerManager<T, D, E>::add(const D& period, const boost::function<void(const E&)>& callback, CallbackQueueInterface* callback_queue,
-                                   const VoidPtr& tracked_object, bool oneshot)
+                                   const VoidConstPtr& tracked_object, bool oneshot)
 {
   TimerInfoPtr info(new TimerInfo);
   info->period = period;
@@ -279,14 +300,21 @@
     info->handle = id_counter_++;
   }
 
-  boost::mutex::scoped_lock lock(timers_mutex_);
-  timers_.push_back(info);
-  std::sort(timers_.begin(), timers_.end(), boost::bind(&TimerManager::timerCompare, this, _1, _2));
-
-  if (!thread_started_)
-  {
-    thread_ = boost::thread(boost::bind(&TimerManager::threadFunc, this));
-    thread_started_ = true;
+  {
+    boost::mutex::scoped_lock lock(timers_mutex_);
+    timers_.push_back(info);
+
+    if (!thread_started_)
+    {
+      thread_ = boost::thread(boost::bind(&TimerManager::threadFunc, this));
+      thread_started_ = true;
+    }
+  }
+
+  {
+    boost::mutex::scoped_lock lock(waiting_mutex_);
+    waiting_.push_back(info->handle);
+    waiting_.sort(boost::bind(&TimerManager::waitingCompare, this, _1, _2));
   }
 
   new_timer_ = true;
@@ -299,6 +327,7 @@
 void TimerManager<T, D, E>::remove(int32_t handle)
 {
   boost::mutex::scoped_lock lock(timers_mutex_);
+  boost::mutex::scoped_lock lock2(waiting_mutex_);
 
   typename V_TimerInfo::iterator it = timers_.begin();
   typename V_TimerInfo::iterator end = timers_.end();
@@ -307,17 +336,12 @@
     const TimerInfoPtr& info = *it;
     if (info->handle == handle)
     {
-      {
-        boost::recursive_mutex::scoped_lock lock(info->callback_mutex);
-        info->removed = true;
-        info->callback_queue->removeByID((uint64_t)info.get());
-      }
+      info->removed = true;
+      info->callback_queue->removeByID((uint64_t)info.get());
       timers_.erase(it);
       break;
     }
   }
-<<<<<<< HEAD
-=======
 
   {
     // Remove from the waiting list if it's in it
@@ -397,7 +421,6 @@
 
   new_timer_ = true;
   timers_cond_.notify_one();
->>>>>>> 266d3504
 }
 
 template<class T, class D, class E>
@@ -434,50 +457,39 @@
 
     current = T::now();
 
-    if (timers_.empty())
-    {
-      sleep_end = current + D(0.1);
-    }
-    else
-    {
-      TimerInfoPtr info = timers_.front();
-
-      while (info->next_expected <= current)
-      {
-        current = T::now();
-
-        ROS_DEBUG("Scheduling timer callback for timer of period [%f]", info->period.toSec());
-        CallbackInterfacePtr cb(new TimerQueueCallback(info, info->last_expected, info->last_real, info->next_expected));
-        info->callback_queue->addCallback(cb, (uint64_t)info.get());
-
-        if (info->oneshot)
+    {
+      boost::mutex::scoped_lock waitlock(waiting_mutex_);
+
+      if (waiting_.empty())
+      {
+        sleep_end = current + D(0.1);
+      }
+      else
+      {
+        TimerInfoPtr info = findTimer(waiting_.front());
+
+        while (!waiting_.empty() && info && info->next_expected <= current)
         {
-          info->next_expected = T(INT_MAX, 999999999);
+          current = T::now();
+
+          ROS_DEBUG("Scheduling timer callback for timer [%d] of period [%f], [%f] off expected", info->handle, info->period.toSec(), (current - info->next_expected).toSec());
+          CallbackInterfacePtr cb(new TimerQueueCallback(this, info, info->last_expected, info->last_real, info->next_expected));
+          info->callback_queue->addCallback(cb, (uint64_t)info.get());
+
+          waiting_.pop_front();
+
+          if (waiting_.empty())
+          {
+            break;
+          }
+
+          info = findTimer(waiting_.front());
         }
-        else
+
+        if (info)
         {
-          info->last_expected = info->next_expected;
-          info->next_expected += info->period;
-
-          // detect time jumping forward, as well as callbacks that are too slow
-          if (info->next_expected + info->period < current)
-          {
-            //ROSCPP_LOG_DEBUG("Time jumped forward by [%f] for timer of period [%f], resetting timer (current=%f, next_expected=%f)", (current - info->next_expected).toSec(), info->period.toSec(), current.toSec(), info->next_expected.toSec());
-            info->next_expected = current;
-          }
+          sleep_end = info->next_expected;
         }
-
-        std::sort(timers_.begin(), timers_.end(), boost::bind(&TimerManager::timerCompare, this, _1, _2));
-        info = timers_.front();
-      }
-
-      if (info)
-      {
-        sleep_end = info->next_expected;
-      }
-      else
-      {
-
       }
     }
 
