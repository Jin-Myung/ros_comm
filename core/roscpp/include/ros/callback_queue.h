--- conflicted
+++ resolved
@@ -45,10 +45,7 @@
 #include <boost/thread/tss.hpp>
 
 #include <list>
-<<<<<<< HEAD
-=======
 #include <deque>
->>>>>>> 266d3504
 
 namespace ros
 {
@@ -161,12 +158,8 @@
     bool marked_for_removal;
   };
   typedef std::list<CallbackInfo> L_CallbackInfo;
-<<<<<<< HEAD
-  L_CallbackInfo callbacks_;
-=======
   typedef std::deque<CallbackInfo> D_CallbackInfo;
   D_CallbackInfo callbacks_;
->>>>>>> 266d3504
   boost::mutex mutex_;
   boost::condition_variable condition_;
 
@@ -180,12 +173,8 @@
     , cb_it(callbacks.end())
     {}
     uint64_t calling_in_this_thread;
-<<<<<<< HEAD
-    L_CallbackInfo callbacks;
-=======
     D_CallbackInfo callbacks;
     D_CallbackInfo::iterator cb_it;
->>>>>>> 266d3504
   };
   boost::thread_specific_ptr<TLS> tls_;
 
