#!/usr/bin/env python
# Copyright (c) 2009, Willow Garage, Inc.
# All rights reserved.
# 
# Redistribution and use in source and binary forms, with or without
# modification, are permitted provided that the following conditions are met:
# 
#     * Redistributions of source code must retain the above copyright
#       notice, this list of conditions and the following disclaimer.
#     * Redistributions in binary form must reproduce the above copyright
#       notice, this list of conditions and the following disclaimer in the
#       documentation and/or other materials provided with the distribution.
#     * Neither the name of the Willow Garage, Inc. nor the names of its
#       contributors may be used to endorse or promote products derived from
#       this software without specific prior written permission.
# 
# THIS SOFTWARE IS PROVIDED BY THE COPYRIGHT HOLDERS AND CONTRIBUTORS "AS IS"
# AND ANY EXPRESS OR IMPLIED WARRANTIES, INCLUDING, BUT NOT LIMITED TO, THE
# IMPLIED WARRANTIES OF MERCHANTABILITY AND FITNESS FOR A PARTICULAR PURPOSE
# ARE DISCLAIMED. IN NO EVENT SHALL THE COPYRIGHT OWNER OR CONTRIBUTORS BE
# LIABLE FOR ANY DIRECT, INDIRECT, INCIDENTAL, SPECIAL, EXEMPLARY, OR
# CONSEQUENTIAL DAMAGES (INCLUDING, BUT NOT LIMITED TO, PROCUREMENT OF
# SUBSTITUTE GOODS OR SERVICES; LOSS OF USE, DATA, OR PROFITS; OR BUSINESS
# INTERRUPTION) HOWEVER CAUSED AND ON ANY THEORY OF LIABILITY, WHETHER IN
# CONTRACT, STRICT LIABILITY, OR TORT (INCLUDING NEGLIGENCE OR OTHERWISE)
# ARISING IN ANY WAY OUT OF THE USE OF THIS SOFTWARE, EVEN IF ADVISED OF THE
# POSSIBILITY OF SUCH DAMAGE.

# Author Tully Foote/tfoote@willowgarage.com

import subprocess
import os.path 
import roslib.os_detect
import base_rosdep

###### DEBIAN SPECIALIZATION #########################

###### Rosdep Test OS #########################
class RosdepTestOS(base_rosdep.RosdepBaseOS):
    def __init__(self):
        self.name = "uninitialized"
    def check_presence(self):
        if "ROSDEP_TEST_OS" in os.environ:
            return True
        return False

    def get_name(self):
        return os.environ.get("ROSDEP_TEST_OS", "rosdep_test_os")

    def get_version(self):
        return os.environ.get("ROSDEP_TEST_VERSION", "rosdep_test_version")
    
    def strip_detected_packages(self, packages):
        return packages

    def generate_package_install_command(self, packages, default_yes):
        if default_yes:
            return "#yes"
        else:
            return "#no"


class AptGetInstall():

    def dpkg_detect(self, pkgs):
        ret_list = []
        cmd = ['dpkg-query', '-W', '-f=\'${Package} ${Status}\n\'']
        cmd.extend(pkgs)
        pop = subprocess.Popen(cmd, stdout=subprocess.PIPE, stderr=subprocess.PIPE)
        (std_out, std_err) = pop.communicate()
        std_out = std_out.replace('\'','')
        pkg_list = std_out.split('\n')
        for pkg in pkg_list:
            pkg_row = pkg.split()
            if len(pkg_row) == 4 and (pkg_row[3] =='installed'):
                ret_list.append( pkg_row[0])
        return ret_list

    def strip_detected_packages(self, packages):
        return list(set(packages) - set(self.dpkg_detect(packages)))

    def generate_package_install_command(self, packages, default_yes):
        if not packages:
            return "#No Packages to install"
        if default_yes:
            return "#Packages\nsudo apt-get install -y " + ' '.join(packages)        
        else:
            return "#Packages\nsudo apt-get install " + ' '.join(packages)

###### Debian SPECIALIZATION #########################
class Debian(roslib.os_detect.Debian, AptGetInstall, base_rosdep.RosdepBaseOS):
    """ This is an implementation of a standard interface for
    interacting with rosdep.  This defines all Ubuntu sepecific
    methods, including detecting the OS/Version number.  As well as
    how to check for and install packages."""
    pass
###### END Debian SPECIALIZATION ########################

###### UBUNTU SPECIALIZATION #########################
class Ubuntu(roslib.os_detect.Ubuntu, AptGetInstall, base_rosdep.RosdepBaseOS):
    """ This is an implementation of a standard interface for
    interacting with rosdep.  This defines all Ubuntu sepecific
    methods, including detecting the OS/Version number.  As well as
    how to check for and install packages."""
    pass

###### END UBUNTU SPECIALIZATION ########################

###### Mint SPECIALIZATION #########################
<<<<<<< HEAD
class Mint(AptGetInstall):
=======
class Mint(AptGetInstall, base_rosdep.RosdepBaseOS):
>>>>>>> 0145db4e
    """ This is an implementation of a standard interface for
    interacting with rosdep.  Mint is closely coupled to Ubuntu, it
    will masquerade as ubuntu for the purposes of rosdep. """
    
    def __init__(self):
        self.mint_detector = roslib.os_detect.Mint()
        self.version_map = {'8':'9.10', 
                            '7':'9.04',
                            '6':'8.10',
                            '5':'8.04'}
    def get_version(self):
        return self.version_map[self.mint_detector.get_version()]

    def get_name(self):
        return 'ubuntu'

    def check_presence(self):
        return self.mint_detector.check_presence()
        

    pass

###### END Mint SPECIALIZATION ########################<|MERGE_RESOLUTION|>--- conflicted
+++ resolved
@@ -107,11 +107,7 @@
 ###### END UBUNTU SPECIALIZATION ########################
 
 ###### Mint SPECIALIZATION #########################
-<<<<<<< HEAD
-class Mint(AptGetInstall):
-=======
 class Mint(AptGetInstall, base_rosdep.RosdepBaseOS):
->>>>>>> 0145db4e
     """ This is an implementation of a standard interface for
     interacting with rosdep.  Mint is closely coupled to Ubuntu, it
     will masquerade as ubuntu for the purposes of rosdep. """
