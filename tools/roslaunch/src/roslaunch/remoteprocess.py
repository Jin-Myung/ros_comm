--- conflicted
+++ resolved
@@ -48,8 +48,6 @@
 # #1975 timeout for creating ssh connections
 TIMEOUT_SSH_CONNECT = 30.
 
-<<<<<<< HEAD
-=======
 def ssh_check_known_hosts(ssh, address, port, username=None, logger=None):
     """
     Validation routine for loading the host keys and making sure that
@@ -109,7 +107,6 @@
 hosts, please set the environment variable ROSLAUNCH_SSH_UNKNOWN=1"""%(address, user_str, port_str, address)
         
 
->>>>>>> 836d71f7
 ## Process wrapper for launching and monitoring a child roslaunch process over SSH
 class SSHChildROSLaunchProcess(roslaunch.server.ChildROSLaunchProcess):
     def __init__(self, run_id, name, server_uri, env, machine):
@@ -127,60 +124,6 @@
         # log errors during a stop(). 
         self.is_dead = False
         
-    def _ssh_check_known_hosts(self, ssh, address, port, username=None):
-        """
-        Sub-routine for loading the host keys and making sure that they are configured
-        properly for the desired SSH.
-
-        @param ssh: paramiko SSH client
-        @type  ssh: L{paramiko.SSHClient}
-        @param address: SSH IP address
-        @type  address: str
-        @param port: SSH port
-        @type  port: int
-        @param username: optional username to include in error message if check fails
-        @type  username: str
-        @return: error message if improperly configured, or None
-        @rtype: str
-        """
-        import paramiko
-        err_msg = None
-        try:
-            ssh.load_system_host_keys() #default location
-        except:
-            _logger.error(traceback.format_exc())
-            # as seen in #767, base64 raises generic Error.
-            #
-            # A corrupt pycrypto build can also cause this, though
-            # the cause of the corrupt builds has been fixed.
-            return "cannot load SSH host keys -- your known_hosts file may be corrupt"
-
-        # #1849: paramiko will raise an SSHException with an 'Unknown
-        # server' message if the address is not in the known_hosts
-        # file. This causes a lot of confusion to users, so we try
-        # and diagnose this in advance and offer better guidance
-
-        # - ssh.get_host_keys() does not return the system host keys
-        hk = ssh._system_host_keys
-        override = os.environ.get('ROSLAUNCH_SSH_UNKNOWN', 0)
-        if override == '1':
-            ssh.set_missing_host_key_policy(paramiko.AutoAddPolicy())
-        elif hk.lookup(address) is None:
-            port_str = user_str = ''
-            if port != 22:
-                port_str = "-p %s "%port
-            if username:
-                user_str = username+'@'
-            return """%s is not in your SSH known_hosts file.
-
-Please manually:
-  ssh %s%s%s
-
-then try roslaunching again.
-
-If you wish to configure roslaunch to automatically recognize unknown
-hosts, please set the environment variable ROSLAUNCH_SSH_UNKNOWN=1"""%(address, user_str, port_str, address)
-        
     def _ssh_exec(self, command, env, address, port, username=None, password=None):
         if env:
             env_command = "env "+' '.join(["%s=%s"%(k,v) for (k, v) in env.iteritems()])
@@ -202,11 +145,7 @@
             return None, "paramiko is not installed"
         #load ssh client and connect
         ssh = paramiko.SSHClient()
-<<<<<<< HEAD
-        err_msg = self._ssh_check_known_hosts(ssh, address, port, username=username)
-=======
         err_msg = ssh_check_known_hosts(ssh, address, port, username=username, logger=_logger)
->>>>>>> 836d71f7
         
         if not err_msg:
             username_str = '%s@'%username if username else ''
